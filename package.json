{
  "name": "naomi",
  "version": "0.6.0",
  "description": "The model (as in MVC) library for relational databases, e.g. MySQL, Postgres.",
  "repository": {
    "type": "git",
    "url": "git://github.com/jmike/naomi.git"
  },
  "main": "src/naomi.js",
  "scripts": {
    "test": "node test/index.js"
  },
  "engines": {
    "node": "0.10.x",
    "npm": "1.2.x"
  },
  "dependencies": {
    "mysql": "~2.4.2",
    "dotenv": "~0.4.0",
    "lodash": "~2.4.1",
<<<<<<< HEAD
    "async": "~0.9.0",
    "bluebird": "~2.2.2",
    "pg.js": "~3.4.1",
    "joi": "~4.6.1"
=======
    "generic-pool": "~2.1.1",
    "bluebird": "~2.2.2",
    "pg.js": "~3.4.1"
>>>>>>> c7547fa5
  },
  "devDependencies": {
    "mocha": "~1.21.4",
    "chai": "~1.9.1",
    "latest": "~0.1.2"
  },
  "author": {
    "name": "Dimitrios C. Michalakos",
    "email": "dimitris@jmike.gr",
    "url": "http://jmike.gr"
  },
  "keywords": [
    "database",
    "db",
    "relational",
    "sql",
    "query",
    "client",
    "model",
    "mysql"
  ],
  "license": "MIT"
}<|MERGE_RESOLUTION|>--- conflicted
+++ resolved
@@ -18,16 +18,9 @@
     "mysql": "~2.4.2",
     "dotenv": "~0.4.0",
     "lodash": "~2.4.1",
-<<<<<<< HEAD
-    "async": "~0.9.0",
-    "bluebird": "~2.2.2",
-    "pg.js": "~3.4.1",
-    "joi": "~4.6.1"
-=======
     "generic-pool": "~2.1.1",
     "bluebird": "~2.2.2",
     "pg.js": "~3.4.1"
->>>>>>> c7547fa5
   },
   "devDependencies": {
     "mocha": "~1.21.4",
